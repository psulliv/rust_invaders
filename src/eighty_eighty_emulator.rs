--- conflicted
+++ resolved
@@ -303,982 +303,6 @@
     ((cur_instruction & 0b00_111_000) >> 3).into()
 }
 
-<<<<<<< HEAD
-/// match statement for operation decoding
-pub fn iterate_processor_state(state: &mut ProcessorState, mem_map: &mut MemMap) {
-    // get the next opcode at the current program counter
-    let cur_instruction = mem_map[state.prog_counter];
-    debug_print_op_code(cur_instruction);
-    match cur_instruction {
-        0x00 => {
-            opcode_nop(state);
-        }
-        0x01 => {
-            opcode_lxi(state, mem_map);
-        }
-        0x02 => {
-            opcode_stax(state, mem_map);
-        }
-        0x03 => {
-            opcode_inx(state, mem_map);
-            // 1
-        }
-        0x04 => {
-            panic!("    INR B   1       Z, S, P, AC     B <- B+1");
-            // 1
-        }
-        0x05 => {
-            panic!("    DCR B   1       Z, S, P, AC     B <- B-1");
-            // 1
-        }
-        0x06 => {
-            opcode_mvi(state, mem_map);
-        }
-        0x07 => {
-            panic!("    RLC     1       CY      A = A << 1; bit 0 = prev bit 7; CY = prev bit 7");
-            // 1
-        }
-        0x08 => {
-            panic!("    -                       ");
-            // 1
-        }
-        0x09 => {
-            panic!("    DAD B   1       CY      HL = HL + BC");
-            // 1
-        }
-        0x0a => {
-            opcode_ldax(state, mem_map);
-            // 1
-        }
-        0x0b => {
-            panic!("    DCX B   1               BC = BC-1");
-            // 1
-        }
-        0x0c => {
-            panic!("    INR C   1       Z, S, P, AC     C <- C+1");
-            // 1
-        }
-        0x0d => {
-            panic!("    DCR C   1       Z, S, P, AC     C <-C-1");
-            // 1
-        }
-        0x0e => {
-            opcode_mvi(state, mem_map);
-        }
-        0x0f => {
-            panic!("    RRC     1       CY      A = A >> 1; bit 7 = prev bit 0; CY = prev bit 0");
-            // 1
-        }
-        0x10 => {
-            panic!("    -                       ");
-            // 1
-        }
-        0x11 => {
-            opcode_lxi(state, mem_map);
-        }
-        0x12 => {
-            opcode_stax(state, mem_map);
-        }
-        0x13 => {
-            opcode_inx(state, mem_map);
-            // 1
-        }
-        0x14 => {
-            panic!("    INR D   1       Z, S, P, AC     D <- D+1");
-            // 1
-        }
-        0x15 => {
-            panic!("    DCR D   1       Z, S, P, AC     D <- D-1");
-            // 1
-        }
-        0x16 => {
-            opcode_mvi(state, mem_map);
-        }
-        0x17 => {
-            panic!("    RAL     1       CY      A = A << 1; bit 0 = prev CY; CY = prev bit 7");
-            // 1
-        }
-        0x18 => {
-            panic!("    -                       ");
-            // 1
-        }
-        0x19 => {
-            panic!("    DAD D   1       CY      HL = HL + DE");
-            // 1
-        }
-        0x1a => {
-            opcode_ldax(state, mem_map);
-        }
-        0x1b => {
-            panic!("    DCX D   1               DE = DE-1");
-            // 1
-        }
-        0x1c => {
-            panic!("    INR E   1       Z, S, P, AC     E <-E+1");
-            // 1
-        }
-        0x1d => {
-            panic!("    DCR E   1       Z, S, P, AC     E <- E-1");
-            // 1
-        }
-        0x1e => {
-            opcode_mvi(state, mem_map);
-        }
-        0x1f => {
-            panic!("    RAR     1       CY      A = A >> 1; bit 7 = prev bit 7; CY = prev bit 0");
-            // 1
-        }
-        0x20 => {
-            panic!("    -                       ");
-            // 1
-        }
-        0x21 => {
-            opcode_lxi(state, mem_map);
-        }
-        0x22 => {
-            opcode_shld(state, mem_map);
-        }
-        0x23 => {
-            opcode_inx(state, mem_map);
-            // 1
-        }
-        0x24 => {
-            panic!("    INR H   1       Z, S, P, AC     H <- H+1");
-            // 1
-        }
-        0x25 => {
-            panic!("    DCR H   1       Z, S, P, AC     H <- H-1");
-            // 1
-        }
-        0x26 => {
-            opcode_mvi(state, mem_map);
-        }
-        0x27 => {
-            panic!("    DAA     1               special");
-            // 1
-        }
-        0x28 => {
-            panic!("    -                       ");
-            // 1
-        }
-        0x29 => {
-            panic!("    DAD H   1       CY      HL = HL + HI");
-            // 1
-        }
-        0x2a => {
-            opcode_lhld(state, mem_map);
-        }
-        0x2b => {
-            panic!("    DCX H   1               HL = HL-1");
-            // 1
-        }
-        0x2c => {
-            panic!("    INR L   1       Z, S, P, AC     L <- L+1");
-            // 1
-        }
-        0x2d => {
-            panic!("    DCR L   1       Z, S, P, AC     L <- L-1");
-            // 1
-        }
-        0x2e => {
-            opcode_mvi(state, mem_map);
-        }
-        0x2f => {
-            panic!("    CMA     1               A <- !A");
-            // 1
-        }
-        0x30 => {
-            panic!("    -                       ");
-            // 1
-        }
-        0x31 => {
-            opcode_lxi(state, mem_map);
-        }
-        0x32 => {
-            opcode_sta(state, mem_map);
-        }
-        0x33 => {
-            opcode_inx(state, mem_map);
-            // 1
-        }
-        0x34 => {
-            panic!("    INR M   1       Z, S, P, AC     (HL) <- (HL)+1");
-            // 1
-        }
-        0x35 => {
-            panic!("    DCR M   1       Z, S, P, AC     (HL) <- (HL)-1");
-            // 1
-        }
-        0x36 => {
-            opcode_mvi(state, mem_map);
-        }
-        0x37 => {
-            panic!("    STC     1       CY      CY = 1");
-            // 1
-        }
-        0x38 => {
-            panic!("    -                       ");
-            // 1
-        }
-        0x39 => {
-            panic!("    DAD SP  1       CY      HL = HL + SP");
-            // 1
-        }
-        0x3a => {
-            opcode_lda(state, mem_map);
-        }
-        0x3b => {
-            panic!("    DCX SP  1               SP = SP-1");
-            // 1
-        }
-        0x3c => {
-            panic!("    INR A   1       Z, S, P, AC     A <- A+1");
-            // 1
-        }
-        0x3d => {
-            panic!("    DCR A   1       Z, S, P, AC     A <- A-1");
-            // 1
-        }
-        0x3e => {
-            opcode_mvi(state, mem_map);
-        }
-        0x3f => {
-            panic!("    CMC     1       CY      CY=!CY");
-            // 1
-        }
-        0x40 => {
-            opcode_mov(state, mem_map);
-            // 1
-        }
-        0x41 => {
-            opcode_mov(state, mem_map);
-            // 1
-        }
-        0x42 => {
-            opcode_mov(state, mem_map);
-            // 1
-        }
-        0x43 => {
-            opcode_mov(state, mem_map);
-            // 1
-        }
-        0x44 => {
-            opcode_mov(state, mem_map);
-            // 1
-        }
-        0x45 => {
-            opcode_mov(state, mem_map);
-            // 1
-        }
-        0x46 => {
-            opcode_mov(state, mem_map);
-            // 1
-        }
-        0x47 => {
-            opcode_mov(state, mem_map);
-            // 1
-        }
-        0x48 => {
-            opcode_mov(state, mem_map);
-            // 1
-        }
-        0x49 => {
-            opcode_mov(state, mem_map);
-            // 1
-        }
-        0x4a => {
-            opcode_mov(state, mem_map);
-            // 1
-        }
-        0x4b => {
-            opcode_mov(state, mem_map);
-            // 1
-        }
-        0x4c => {
-            opcode_mov(state, mem_map);
-            // 1
-        }
-        0x4d => {
-            opcode_mov(state, mem_map);
-            // 1
-        }
-        0x4e => {
-            opcode_mov(state, mem_map);
-            // 1
-        }
-        0x4f => {
-            opcode_mov(state, mem_map);
-            // 1
-        }
-        0x50 => {
-            opcode_mov(state, mem_map);
-            // 1
-        }
-        0x51 => {
-            opcode_mov(state, mem_map);
-            // 1
-        }
-        0x52 => {
-            opcode_mov(state, mem_map);
-            // 1
-        }
-        0x53 => {
-            opcode_mov(state, mem_map);
-            // 1
-        }
-        0x54 => {
-            opcode_mov(state, mem_map);
-            // 1
-        }
-        0x55 => {
-            opcode_mov(state, mem_map);
-            // 1
-        }
-        0x56 => {
-            opcode_mov(state, mem_map);
-            // 1
-        }
-        0x57 => {
-            opcode_mov(state, mem_map);
-            // 1
-        }
-        0x58 => {
-            opcode_mov(state, mem_map);
-            // 1
-        }
-        0x59 => {
-            opcode_mov(state, mem_map);
-            // 1
-        }
-        0x5a => {
-            opcode_mov(state, mem_map);
-            // 1
-        }
-        0x5b => {
-            opcode_mov(state, mem_map);
-            // 1
-        }
-        0x5c => {
-            opcode_mov(state, mem_map);
-            // 1
-        }
-        0x5d => {
-            opcode_mov(state, mem_map);
-            // 1
-        }
-        0x5e => {
-            opcode_mov(state, mem_map);
-            // 1
-        }
-        0x5f => {
-            opcode_mov(state, mem_map);
-            // 1
-        }
-        0x60 => {
-            opcode_mov(state, mem_map);
-            // 1
-        }
-        0x61 => {
-            opcode_mov(state, mem_map);
-            // 1
-        }
-        0x62 => {
-            opcode_mov(state, mem_map);
-            // 1
-        }
-        0x63 => {
-            opcode_mov(state, mem_map);
-            // 1
-        }
-        0x64 => {
-            opcode_mov(state, mem_map);
-            // 1
-        }
-        0x65 => {
-            opcode_mov(state, mem_map);
-            // 1
-        }
-        0x66 => {
-            opcode_mov(state, mem_map);
-            // 1
-        }
-        0x67 => {
-            opcode_mov(state, mem_map);
-            // 1
-        }
-        0x68 => {
-            opcode_mov(state, mem_map);
-            // 1
-        }
-        0x69 => {
-            opcode_mov(state, mem_map);
-            // 1
-        }
-        0x6a => {
-            opcode_mov(state, mem_map);
-            // 1
-        }
-        0x6b => {
-            opcode_mov(state, mem_map);
-            // 1
-        }
-        0x6c => {
-            opcode_mov(state, mem_map);
-            // 1
-        }
-        0x6d => {
-            opcode_mov(state, mem_map);
-            // 1
-        }
-        0x6e => {
-            opcode_mov(state, mem_map);
-            // 1
-        }
-        0x6f => {
-            opcode_mov(state, mem_map);
-            // 1
-        }
-        0x70 => {
-            opcode_mov(state, mem_map);
-            // 1
-        }
-        0x71 => {
-            opcode_mov(state, mem_map);
-            // 1
-        }
-        0x72 => {
-            opcode_mov(state, mem_map);
-            // 1
-        }
-        0x73 => {
-            opcode_mov(state, mem_map);
-            // 1
-        }
-        0x74 => {
-            opcode_mov(state, mem_map);
-            // 1
-        }
-        0x75 => {
-            opcode_mov(state, mem_map);
-            // 1
-        }
-        0x76 => {
-            panic!("    HLT     1               special");
-            // 1
-        }
-        0x77 => {
-            opcode_mov(state, mem_map);
-            // 1
-        }
-        0x78 => {
-            opcode_mov(state, mem_map);
-            // 1
-        }
-        0x79 => {
-            opcode_mov(state, mem_map);
-            // 1
-        }
-        0x7a => {
-            opcode_mov(state, mem_map);
-            // 1
-        }
-        0x7b => {
-            opcode_mov(state, mem_map);
-            // 1
-        }
-        0x7c => {
-            opcode_mov(state, mem_map);
-            // 1
-        }
-        0x7d => {
-            opcode_mov(state, mem_map);
-            // 1
-        }
-        0x7e => {
-            opcode_mov(state, mem_map);
-            // 1
-        }
-        0x7f => {
-            opcode_mov(state, mem_map);
-            // 1
-        }
-        0x80 => {
-            opcode_add(state, mem_map);
-            // 1
-        }
-        0x81 => {
-            opcode_add(state, mem_map);
-            // 1
-        }
-        0x82 => {
-            opcode_add(state, mem_map);
-            // 1
-        }
-        0x83 => {
-            opcode_add(state, mem_map);
-            // 1
-        }
-        0x84 => {
-            opcode_add(state, mem_map);
-            // 1
-        }
-        0x85 => {
-            opcode_add(state, mem_map);
-            // 1
-        }
-        0x86 => {
-            opcode_add(state, mem_map);
-            // 1
-        }
-        0x87 => {
-            opcode_add(state, mem_map);
-            // 1
-        }
-        0x88 => {
-            opcode_adc(state, mem_map);
-            // 1
-        }
-        0x89 => {
-            opcode_adc(state, mem_map);
-            // 1
-        }
-        0x8a => {
-            opcode_adc(state, mem_map);
-            // 1
-        }
-        0x8b => {
-            opcode_adc(state, mem_map);
-            // 1
-        }
-        0x8c => {
-            opcode_adc(state, mem_map);
-            // 1
-        }
-        0x8d => {
-            opcode_adc(state, mem_map);
-            // 1
-        }
-        0x8e => {
-            opcode_adc(state, mem_map);
-            // 1
-        }
-        0x8f => {
-            opcode_adc(state, mem_map);
-            // 1
-        }
-        0x90 => {
-            opcode_sub(state, mem_map);
-            // 1
-        }
-        0x91 => {
-            opcode_sub(state, mem_map);
-            // 1
-        }
-        0x92 => {
-            opcode_sub(state, mem_map);
-            // 1
-        }
-        0x93 => {
-            opcode_sub(state, mem_map);
-            // 1
-        }
-        0x94 => {
-            opcode_sub(state, mem_map);
-            // 1
-        }
-        0x95 => {
-            opcode_sub(state, mem_map);
-            // 1
-        }
-        0x96 => {
-            opcode_sub(state, mem_map);
-            // 1
-        }
-        0x97 => {
-            opcode_sub(state, mem_map);
-            // 1
-        }
-        0x98 => {
-            panic!("    SBB B   1       Z, S, P, CY, AC A <- A - B - CY");
-            // 1
-        }
-        0x99 => {
-            opcode_sbb(state, mem_map);
-            // 1
-        }
-        0x9a => {
-            panic!("    SBB D   1       Z, S, P, CY, AC A <- A - D - CY");
-            // 1
-        }
-        0x9b => {
-            panic!("    SBB E   1       Z, S, P, CY, AC A <- A - E - CY");
-            // 1
-        }
-        0x9c => {
-            panic!("    SBB H   1       Z, S, P, CY, AC A <- A - H - CY");
-            // 1
-        }
-        0x9d => {
-            panic!("    SBB L   1       Z, S, P, CY, AC A <- A - L - CY");
-            // 1
-        }
-        0x9e => {
-            panic!("    SBB M   1       Z, S, P, CY, AC A <- A - (HL) - CY");
-            // 1
-        }
-        0x9f => {
-            panic!("    SBB A   1       Z, S, P, CY, AC A <- A - A - CY");
-            // 1
-        }
-        0xa0 => {
-            panic!("    ANA B   1       Z, S, P, CY, AC A <- A & B");
-            // 1
-        }
-        0xa1 => {
-            panic!("    ANA C   1       Z, S, P, CY, AC A <- A & C");
-            // 1
-        }
-        0xa2 => {
-            panic!("    ANA D   1       Z, S, P, CY, AC A <- A & D");
-            // 1
-        }
-        0xa3 => {
-            panic!("    ANA E   1       Z, S, P, CY, AC A <- A & E");
-            // 1
-        }
-        0xa4 => {
-            panic!("    ANA H   1       Z, S, P, CY, AC A <- A & H");
-            // 1
-        }
-        0xa5 => {
-            panic!("    ANA L   1       Z, S, P, CY, AC A <- A & L");
-            // 1
-        }
-        0xa6 => {
-            panic!("    ANA M   1       Z, S, P, CY, AC A <- A & (HL)");
-            // 1
-        }
-        0xa7 => {
-            panic!("    ANA A   1       Z, S, P, CY, AC A <- A & A");
-            // 1
-        }
-        0xa8 => {
-            panic!("    XRA B   1       Z, S, P, CY, AC A <- A ^ B");
-            // 1
-        }
-        0xa9 => {
-            panic!("    XRA C   1       Z, S, P, CY, AC A <- A ^ C");
-            // 1
-        }
-        0xaa => {
-            panic!("    XRA D   1       Z, S, P, CY, AC A <- A ^ D");
-            // 1
-        }
-        0xab => {
-            panic!("    XRA E   1       Z, S, P, CY, AC A <- A ^ E");
-            // 1
-        }
-        0xac => {
-            panic!("    XRA H   1       Z, S, P, CY, AC A <- A ^ H");
-            // 1
-        }
-        0xad => {
-            panic!("    XRA L   1       Z, S, P, CY, AC A <- A ^ L");
-            // 1
-        }
-        0xae => {
-            panic!("    XRA M   1       Z, S, P, CY, AC A <- A ^ (HL)");
-            // 1
-        }
-        0xaf => {
-            panic!("    XRA A   1       Z, S, P, CY, AC A <- A ^ A");
-            // 1
-        }
-        0xb0 => {
-            panic!("    ORA B   1       Z, S, P, CY, AC A <- A | B");
-            // 1
-        }
-        0xb1 => {
-            panic!("    ORA C   1       Z, S, P, CY, AC A <- A | C");
-            // 1
-        }
-        0xb2 => {
-            panic!("    ORA D   1       Z, S, P, CY, AC A <- A | D");
-            // 1
-        }
-        0xb3 => {
-            panic!("    ORA E   1       Z, S, P, CY, AC A <- A | E");
-            // 1
-        }
-        0xb4 => {
-            panic!("    ORA H   1       Z, S, P, CY, AC A <- A | H");
-            // 1
-        }
-        0xb5 => {
-            panic!("    ORA L   1       Z, S, P, CY, AC A <- A | L");
-            // 1
-        }
-        0xb6 => {
-            panic!("    ORA M   1       Z, S, P, CY, AC A <- A | (HL)");
-            // 1
-        }
-        0xb7 => {
-            panic!("    ORA A   1       Z, S, P, CY, AC A <- A | A");
-            // 1
-        }
-        0xb8 => {
-            panic!("    CMP B   1       Z, S, P, CY, AC A - B");
-            // 1
-        }
-        0xb9 => {
-            panic!("    CMP C   1       Z, S, P, CY, AC A - C");
-            // 1
-        }
-        0xba => {
-            panic!("    CMP D   1       Z, S, P, CY, AC A - D");
-            // 1
-        }
-        0xbb => {
-            panic!("    CMP E   1       Z, S, P, CY, AC A - E");
-            // 1
-        }
-        0xbc => {
-            panic!("    CMP H   1       Z, S, P, CY, AC A - H");
-            // 1
-        }
-        0xbd => {
-            panic!("    CMP L   1       Z, S, P, CY, AC A - L");
-            // 1
-        }
-        0xbe => {
-            panic!("    CMP M   1       Z, S, P, CY, AC A - (HL)");
-            // 1
-        }
-        0xbf => {
-            panic!("    CMP A   1       Z, S, P, CY, AC A - A");
-            // 1
-        }
-        0xc0 => {
-            opcode_ret(state, mem_map);
-        }
-        0xc1 => {
-            opcode_pop(state, mem_map);
-        }
-        0xc2 => {
-            opcode_jmp(state, mem_map);
-            // 3
-        }
-        0xc3 => {
-            opcode_jmp(state, mem_map);
-        }
-        0xc4 => {
-            opcode_call(state, mem_map);
-        }
-        0xc5 => {
-            opcode_push(state, mem_map);
-        }
-        0xc6 => {
-            opcode_adi(state, mem_map);
-            // 2
-        }
-        0xc7 => {
-            opcode_rst(state, mem_map);
-        }
-        0xc8 => {
-            opcode_ret(state, mem_map);
-        }
-        0xc9 => {
-            opcode_ret(state, mem_map);
-            // 1
-        }
-        0xca => {
-            opcode_jmp(state, mem_map);
-            // 3
-        }
-        0xcb => {
-            panic!("    -                       ");
-            // 1
-        }
-        0xcc => {
-            opcode_call(state, mem_map);
-        }
-        0xcd => {
-            opcode_call(state, mem_map);
-        }
-        0xce => {
-            opcode_aci(state, mem_map);
-            // 2
-        }
-        0xcf => {
-            opcode_rst(state, mem_map);
-        }
-        0xd0 => {
-            opcode_ret(state, mem_map);
-        }
-        0xd1 => {
-            opcode_pop(state, mem_map);
-        }
-        0xd2 => {
-            opcode_jmp(state, mem_map);
-            // 3
-        }
-        0xd3 => {
-            panic!("    OUT D8  2               special");
-            // 2
-        }
-        0xd4 => {
-            opcode_call(state, mem_map);
-        }
-        0xd5 => {
-            opcode_push(state, mem_map);
-        }
-        0xd6 => {
-            opcode_sui(state, mem_map);
-            // 2
-        }
-        0xd7 => {
-            opcode_rst(state, mem_map);
-        }
-        0xd8 => {
-            opcode_ret(state, mem_map);
-        }
-        0xd9 => {
-            panic!("    -                       ");
-            // 1
-        }
-        0xda => {
-            opcode_jmp(state, mem_map);
-            // 3
-        }
-        0xdb => {
-            panic!("    IN D8   2               special");
-            // 2
-        }
-        0xdc => {
-            opcode_call(state, mem_map);
-        }
-        0xdd => {
-            panic!("    -                       ");
-            // 1
-        }
-        0xde => {
-            opcode_sbi(state, mem_map);
-            // 2
-        }
-        0xdf => {
-            opcode_rst(state, mem_map);
-        }
-        0xe0 => {
-            opcode_ret(state, mem_map);
-        }
-        0xe1 => {
-            opcode_pop(state, mem_map);
-        }
-        0xe2 => {
-            opcode_jmp(state, mem_map);
-            // 3
-        }
-        0xe3 => {
-            opcode_xthl(state, mem_map);
-        }
-        0xe4 => {
-            opcode_call(state, mem_map);
-        }
-        0xe5 => {
-            opcode_push(state, mem_map);
-        }
-        0xe6 => {
-            panic!("    ANI D8  2       Z, S, P, CY, AC A <- A & data");
-            // 2
-        }
-        0xe7 => {
-            opcode_rst(state, mem_map);
-        }
-        0xe8 => {
-            opcode_ret(state, mem_map);
-        }
-        0xe9 => {
-            opcode_pchl(state, mem_map);
-        }
-        0xea => {
-            opcode_jmp(state, mem_map);
-            // 3
-        }
-        0xeb => {
-            opcode_xchg(state, mem_map);
-        }
-        0xec => {
-            opcode_call(state, mem_map);
-        }
-        0xed => {
-            panic!("    -                       ");
-            // 1
-        }
-        0xee => {
-            panic!("    XRI D8  2       Z, S, P, CY, AC A <- A ^ data");
-            // 2
-        }
-        0xef => {
-            opcode_rst(state, mem_map);
-        }
-        0xf0 => {
-            opcode_ret(state, mem_map);
-        }
-        0xf1 => {
-            opcode_pop(state, mem_map);
-        }
-        0xf2 => {
-            opcode_jmp(state, mem_map);
-            // 3
-        }
-        0xf3 => {
-            panic!("    DI      1               special");
-            // 1
-        }
-        0xf4 => {
-            opcode_call(state, mem_map);
-        }
-        0xf5 => {
-            opcode_push(state, mem_map);
-        }
-        0xf6 => {
-            panic!("    ORI D8  2       Z, S, P, CY, AC A <- A | data");
-            // 2
-        }
-        0xf7 => {
-            opcode_rst(state, mem_map);
-        }
-        0xf8 => {
-            opcode_ret(state, mem_map);
-        }
-        0xf9 => {
-            opcode_sphl(state, mem_map);
-        }
-        0xfa => {
-            opcode_jmp(state, mem_map);
-            // 3
-        }
-        0xfb => {
-            panic!("    EI      1               special");
-            // 1
-        }
-        0xfc => {
-            opcode_call(state, mem_map);
-        }
-        0xfd => {
-            panic!("    -                       ");
-            // 1
-        }
-        0xfe => {
-            panic!("    CPI D8  2       Z, S, P, CY, AC A - data");
-            // 2
-        }
-        0xff => {
-            opcode_rst(state, mem_map);
-        }
-    };
-    println!("{:?}", state);
-=======
 impl MachineState {
     /// Match statement for operation decoding
     pub fn iterate_processor_state(self: &mut Self) {
@@ -1811,100 +835,80 @@
                 opcode_add(state, mem_map);
             }
             0x88 => {
-                panic!("    ADC B   1       Z, S, P, CY, AC A <- A + B + CY");
-                // 1
+                opcode_adc(state, mem_map);
             }
             0x89 => {
-                panic!("    ADC C   1       Z, S, P, CY, AC A <- A + C + CY");
-                // 1
+                opcode_adc(state, mem_map);
             }
             0x8a => {
-                panic!("    ADC D   1       Z, S, P, CY, AC A <- A + D + CY");
-                // 1
+                opcode_adc(state, mem_map);
             }
             0x8b => {
-                panic!("    ADC E   1       Z, S, P, CY, AC A <- A + E + CY");
-                // 1
+                opcode_adc(state, mem_map);
             }
             0x8c => {
-                panic!("    ADC H   1       Z, S, P, CY, AC A <- A + H + CY");
-                // 1
+                opcode_adc(state, mem_map);
             }
             0x8d => {
-                panic!("    ADC L   1       Z, S, P, CY, AC A <- A + L + CY");
-                // 1
+                opcode_adc(state, mem_map);
             }
             0x8e => {
-                panic!("    ADC M   1       Z, S, P, CY, AC A <- A + (HL) + CY");
-                // 1
+                opcode_adc(state, mem_map);
             }
             0x8f => {
-                panic!("    ADC A   1       Z, S, P, CY, AC A <- A + A + CY");
-                // 1
+                opcode_adc(state, mem_map);
             }
             0x90 => {
-                panic!("    SUB B   1       Z, S, P, CY, AC A <- A - B");
-                // 1
+                opcode_sub(state, mem_map);
             }
             0x91 => {
-                panic!("    SUB C   1       Z, S, P, CY, AC A <- A - C");
+                opcode_sub(state, mem_map);
                 // 1
             }
             0x92 => {
-                panic!("    SUB D   1       Z, S, P, CY, AC A <- A + D");
+                opcode_sub(state, mem_map);
                 // 1
             }
             0x93 => {
-                panic!("    SUB E   1       Z, S, P, CY, AC A <- A - E");
+                opcode_sub(state, mem_map);
                 // 1
             }
             0x94 => {
-                panic!("    SUB H   1       Z, S, P, CY, AC A <- A + H");
+                opcode_sub(state, mem_map);
                 // 1
             }
             0x95 => {
-                panic!("    SUB L   1       Z, S, P, CY, AC A <- A - L");
-                // 1
+                opcode_sub(state, mem_map);
             }
             0x96 => {
-                panic!("    SUB M   1       Z, S, P, CY, AC A <- A + (HL)");
-                // 1
+                opcode_sub(state, mem_map);
             }
             0x97 => {
-                panic!("    SUB A   1       Z, S, P, CY, AC A <- A - A");
-                // 1
+                opcode_sub(state, mem_map);
             }
             0x98 => {
-                panic!("    SBB B   1       Z, S, P, CY, AC A <- A - B - CY");
-                // 1
+                opcode_sbb(state, mem_map);
             }
             0x99 => {
-                panic!("    SBB C   1       Z, S, P, CY, AC A <- A - C - CY");
-                // 1
+                opcode_sbb(state, mem_map);
             }
             0x9a => {
-                panic!("    SBB D   1       Z, S, P, CY, AC A <- A - D - CY");
-                // 1
+                opcode_sbb(state, mem_map);
             }
             0x9b => {
-                panic!("    SBB E   1       Z, S, P, CY, AC A <- A - E - CY");
-                // 1
+                opcode_sbb(state, mem_map);
             }
             0x9c => {
-                panic!("    SBB H   1       Z, S, P, CY, AC A <- A - H - CY");
-                // 1
+                opcode_sbb(state, mem_map);
             }
             0x9d => {
-                panic!("    SBB L   1       Z, S, P, CY, AC A <- A - L - CY");
-                // 1
+                opcode_sbb(state, mem_map);
             }
             0x9e => {
-                panic!("    SBB M   1       Z, S, P, CY, AC A <- A - (HL) - CY");
-                // 1
+                opcode_sbb(state, mem_map);
             }
             0x9f => {
-                panic!("    SBB A   1       Z, S, P, CY, AC A <- A - A - CY");
-                // 1
+                opcode_sbb(state, mem_map);
             }
             0xa0 => {
                 panic!("    ANA B   1       Z, S, P, CY, AC A <- A & B");
@@ -2081,8 +1085,7 @@
                 opcode_call(state, mem_map);
             }
             0xce => {
-                panic!("    ACI D8  2       Z, S, P, CY, AC A <- A + data + CY");
-                // 2
+                opcode_aci(state, mem_map);
             }
             0xcf => {
                 opcode_rst(state, mem_map);
@@ -2108,8 +1111,7 @@
                 opcode_push(state, mem_map);
             }
             0xd6 => {
-                panic!("    SUI D8  2       Z, S, P, CY, AC A <- A - data");
-                // 2
+                opcode_sui(state, mem_map);
             }
             0xd7 => {
                 opcode_rst(state, mem_map);
@@ -2137,8 +1139,7 @@
                 // 1
             }
             0xde => {
-                panic!("    SBI D8  2       Z, S, P, CY, AC A <- A - data - CY");
-                // 2
+                opcode_sbi(state, mem_map);
             }
             0xdf => {
                 opcode_rst(state, mem_map);
@@ -2254,7 +1255,6 @@
         };
         println!("{:?}", state);
     }
->>>>>>> 09873cbd
 }
 
 /// CALL,CNZ, CZ, CNC, CC, CPO, CPE, CP, CM addr
@@ -2666,7 +1666,6 @@
     }
 }
 
-<<<<<<< HEAD
 #[derive(PartialEq)]
 enum ArithmeticOpType {
     Addition,
@@ -2701,8 +1700,6 @@
     }
 }
 
-=======
->>>>>>> 09873cbd
 /// ADD r (Add Register)
 /// (A) ~ (A) + (r)
 /// The content of register r is added to the content of
@@ -2710,11 +1707,7 @@
 /// ADD M (Add memory)
 /// (A) ~ (A) + ((H) (L))
 /// The content of the memory location whose address is
-<<<<<<< HEAD
 /// contained in the H and L registers is added to the 
-=======
-/// contained in the H and L registers is added to the
->>>>>>> 09873cbd
 /// content of the accumulator. The result is placed in the
 /// accumulator.
 fn opcode_add(state: &mut ProcessorState, mem_map: &mut MemMap) {
@@ -2727,7 +1720,6 @@
     state.prog_counter += 1;
     let addend: u8;
 
-<<<<<<< HEAD
     match state.get_reg_value(src) {
         Some(value) => {
             addend = value;
@@ -2742,73 +1734,11 @@
     // Add first four bits to detect carry to fifth.
     let low_add = (state.reg_a & 0b0000_1111) + (addend & 0b0000_1111);
     let aux_carry = low_add & 0b0001_0000 != 0;
-=======
-    match src {
-        RegisterBitPattern::Other => {
-            // Then this is a 1 | 0 | 0 | 0 | 0 | 1 | 1 | 0
-            // format opcode adding value located at the
-            // memory address in pair H-L to accumulator.
-            let addr = state.get_rp(RPairBitPattern::HL);
-            addend = mem_map[addr];
-        }
-        // Then this is a 1 | 0 | 0 | 0 | 0 | S | S | S
-        // format opcode, adding register value to accumulator.
-        RegisterBitPattern::A => {
-            addend = state.reg_a;
-        }
-        RegisterBitPattern::B => {
-            addend = state.reg_b;
-        }
-        RegisterBitPattern::C => {
-            addend = state.reg_c;
-        }
-        RegisterBitPattern::D => {
-            addend = state.reg_d;
-        }
-        RegisterBitPattern::E => {
-            addend = state.reg_e;
-        }
-        RegisterBitPattern::H => {
-            addend = state.reg_h;
-        }
-        RegisterBitPattern::L => {
-            addend = state.reg_l;
-        }
-    }
-
-    // Add first four bits to detect carry to fifth.
-    let low_add = (state.reg_a & 0b0000_1111) + (addend & 0b0000_1111);
->>>>>>> 09873cbd
 
     // Perform addition, move sum into accumulator.
     let (sum, overflow) = state.reg_a.overflowing_add(addend);
     state.reg_a = sum;
-<<<<<<< HEAD
     update_arithmetic_flags(state, ArithmeticOpType::Addition, overflow, aux_carry);
-=======
-
-    // Clear all flags affected by ADD instruction, then set flags as needed.
-    state.flags &= !ConditionFlags::Z
-        & !ConditionFlags::S
-        & !ConditionFlags::P
-        & !ConditionFlags::CY
-        & !ConditionFlags::AC;
-    if state.reg_a == 0 {
-        state.flags |= ConditionFlags::Z;
-    }
-    if (state.reg_a & 0b1000_0000) >> 7 == 1 {
-        state.flags |= ConditionFlags::S;
-    }
-    if state.reg_a.count_ones() % 2 == 0 {
-        state.flags |= ConditionFlags::P;
-    }
-    if overflow {
-        state.flags |= ConditionFlags::CY;
-    }
-    if low_add & 0b0001_0000 != 0 {
-        state.flags |= ConditionFlags::AC;
-    }
->>>>>>> 09873cbd
 }
 
 /// ADI data (Add Immediate)
@@ -2818,24 +1748,16 @@
 /// is placed in the accumulator.
 fn opcode_adi(state: &mut ProcessorState, mem_map: &mut MemMap) {
     // 1 | 1 | 0 | 0 | 0 | 1 | 1 | 0
-<<<<<<< HEAD
-=======
-
->>>>>>> 09873cbd
     let second_byte = mem_map[state.prog_counter + 1];
     state.prog_counter += 2;
 
     // Add first four bits to detect carry to fifth.
     let low_add = (state.reg_a & 0b0000_1111) + (second_byte & 0b0000_1111);
-<<<<<<< HEAD
     let aux_carry = low_add & 0b0001_0000 != 0;
-=======
->>>>>>> 09873cbd
 
     // Perform addition, move sum into accumulator.
     let (sum, overflow) = state.reg_a.overflowing_add(second_byte);
     state.reg_a = sum;
-<<<<<<< HEAD
     update_arithmetic_flags(state, ArithmeticOpType::Addition, overflow, aux_carry);
 }
 
@@ -3030,30 +1952,6 @@
     let aux_carry = low_add & 0b0001_0000 != 0;
     state.reg_a = sum;
     update_arithmetic_flags(state, ArithmeticOpType::Subtraction, overflow, aux_carry);
-=======
-
-    // Clear all flags affected by ADD instruction, then set flags as needed.
-    state.flags &= !ConditionFlags::Z
-        & !ConditionFlags::S
-        & !ConditionFlags::P
-        & !ConditionFlags::CY
-        & !ConditionFlags::AC;
-    if state.reg_a == 0 {
-        state.flags |= ConditionFlags::Z;
-    }
-    if (state.reg_a & 0b1000_0000) >> 7 == 1 {
-        state.flags |= ConditionFlags::S;
-    }
-    if state.reg_a.count_ones() % 2 == 0 {
-        state.flags |= ConditionFlags::P;
-    }
-    if overflow {
-        state.flags |= ConditionFlags::CY;
-    }
-    if low_add & 0b0001_0000 != 0 {
-        state.flags |= ConditionFlags::AC;
-    }
->>>>>>> 09873cbd
 }
 
 // DDD or SSS REGISTER NAME
@@ -3564,596 +2462,404 @@
     fn add_step_reg_a() {
         let mut machine_state = MachineState::new();
         let mut test_rom = [0 as u8; space_invaders_rom::SPACE_INVADERS_ROM.len()];
-        // 111 is A
-        test_rom[0] = 0b10_000_000 | (0b111);
+        test_rom[0] = 0b10_000_000 | RegisterBitPattern::A as u8;
         machine_state.mem_map.rom = test_rom;
         machine_state.processor_state.reg_a = 0b1111_1111;
         machine_state.iterate_processor_state();
         assert_eq!(machine_state.processor_state.reg_a, 0b1111_1110);
-        assert_eq!(
-            machine_state.processor_state.flags,
-            ConditionFlags::CY | ConditionFlags::S | ConditionFlags::AC
-        )
+        assert_eq!(machine_state.processor_state.flags, ConditionFlags::CY | ConditionFlags::S | ConditionFlags::AC)
     }
 
     #[wasm_bindgen_test]
     fn add_step_reg_b() {
         let mut machine_state = MachineState::new();
         let mut test_rom = [0 as u8; space_invaders_rom::SPACE_INVADERS_ROM.len()];
-        // 000 is B
+        test_rom[0] = 0b10_000_000 | RegisterBitPattern::B as u8;
         test_rom[0] = 0b10_000_000 | (0b000);
         machine_state.mem_map.rom = test_rom;
         machine_state.processor_state.reg_a = 0b0000_0000;
         machine_state.processor_state.reg_b = 0b0000_0000;
         machine_state.iterate_processor_state();
         assert_eq!(machine_state.processor_state.reg_a, 0b0000_0000);
-        assert_eq!(
-            machine_state.processor_state.flags,
-            ConditionFlags::Z | ConditionFlags::P
-        )
+        assert_eq!(machine_state.processor_state.flags, ConditionFlags::Z | ConditionFlags::P)
     }
 
     #[wasm_bindgen_test]
     fn add_step_reg_c() {
         let mut machine_state = MachineState::new();
         let mut test_rom = [0 as u8; space_invaders_rom::SPACE_INVADERS_ROM.len()];
-        // 001 is C
+        test_rom[0] = 0b10_000_000 | RegisterBitPattern::C as u8;
         test_rom[0] = 0b10_000_000 | (0b001);
         machine_state.mem_map.rom = test_rom;
         machine_state.processor_state.reg_a = 0b0101_0101;
         machine_state.processor_state.reg_c = 0b1010_1010;
         machine_state.iterate_processor_state();
         assert_eq!(machine_state.processor_state.reg_a, 0b1111_1111);
-        assert_eq!(
-            machine_state.processor_state.flags,
-            ConditionFlags::S | ConditionFlags::P
-        )
+        assert_eq!(machine_state.processor_state.flags, ConditionFlags::S | ConditionFlags::P)
     }
 
     #[wasm_bindgen_test]
     fn add_step_reg_d() {
         let mut machine_state = MachineState::new();
         let mut test_rom = [0 as u8; space_invaders_rom::SPACE_INVADERS_ROM.len()];
-        // 010 is D
+        test_rom[0] = 0b10_000_000 | RegisterBitPattern::D as u8;
         test_rom[0] = 0b10_000_000 | (0b010);
         machine_state.mem_map.rom = test_rom;
         machine_state.processor_state.reg_a = 0b0000_0000;
         machine_state.processor_state.reg_d = 0b1111_1111;
         machine_state.iterate_processor_state();
         assert_eq!(machine_state.processor_state.reg_a, 0b1111_1111);
-        assert_eq!(
-            machine_state.processor_state.flags,
-            ConditionFlags::S | ConditionFlags::P
-        )
-    }
-
-<<<<<<< HEAD
-    #[test]
-    fn add_step_reg_a() {
-        let mut test_state = ProcessorState::new();
-        let mut si_mem = MemMap::new();
-        let mut test_rom = [0 as u8; space_invaders_rom::SPACE_INVADERS_ROM.len()];
-        // 111 is A
-        test_rom[0] = 0b10_000_000 | (0b111);
-        si_mem.rom = test_rom;
-        test_state.reg_a = 0b1111_1111;
-        iterate_processor_state(&mut test_state, &mut si_mem);
-        assert_eq!(test_state.reg_a, 0b1111_1110);
-        assert_eq!(test_state.flags, ConditionFlags::CY | ConditionFlags::S | ConditionFlags::AC)
-    }
-
-    #[test]
-    fn add_step_reg_b() {
-        let mut test_state = ProcessorState::new();
-        let mut si_mem = MemMap::new();
-        let mut test_rom = [0 as u8; space_invaders_rom::SPACE_INVADERS_ROM.len()];
-        // 000 is B
-        test_rom[0] = 0b10_000_000 | (0b000);
-        si_mem.rom = test_rom;
-        test_state.reg_a = 0b0000_0000;
-        test_state.reg_b = 0b0000_0000;
-        iterate_processor_state(&mut test_state, &mut si_mem);
-        assert_eq!(test_state.reg_a, 0b0000_0000);
-        assert_eq!(test_state.flags, ConditionFlags::Z | ConditionFlags::P)
-    }
-
-    #[test]
-    fn add_step_reg_c() {
-        let mut test_state = ProcessorState::new();
-        let mut si_mem = MemMap::new();
-        let mut test_rom = [0 as u8; space_invaders_rom::SPACE_INVADERS_ROM.len()];
-        // 001 is C
-        test_rom[0] = 0b10_000_000 | (0b001);
-        si_mem.rom = test_rom;
-        test_state.reg_a = 0b0101_0101;
-        test_state.reg_c = 0b1010_1010;
-        iterate_processor_state(&mut test_state, &mut si_mem);
-        assert_eq!(test_state.reg_a, 0b1111_1111);
-        assert_eq!(test_state.flags, ConditionFlags::S | ConditionFlags::P)
-    }
-
-    #[test]
-    fn add_step_reg_d() {
-        let mut test_state = ProcessorState::new();
-        let mut si_mem = MemMap::new();
-        let mut test_rom = [0 as u8; space_invaders_rom::SPACE_INVADERS_ROM.len()];
-        // 010 is D
-        test_rom[0] = 0b10_000_000 | (0b010);
-        si_mem.rom = test_rom;
-        test_state.reg_a = 0b0000_0000;
-        test_state.reg_d = 0b1111_1111;
-        iterate_processor_state(&mut test_state, &mut si_mem);
-        assert_eq!(test_state.reg_a, 0b1111_1111);
-        assert_eq!(test_state.flags, ConditionFlags::S | ConditionFlags::P)
-    }
-
-    #[test]
+        assert_eq!(machine_state.processor_state.flags, ConditionFlags::S | ConditionFlags::P)
+    }
+
+    #[wasm_bindgen_test]
     fn add_step_reg_e() {
-        let mut test_state = ProcessorState::new();
-        let mut si_mem = MemMap::new();
-        let mut test_rom = [0 as u8; space_invaders_rom::SPACE_INVADERS_ROM.len()];
-        // 011 is E
+        let mut machine_state = MachineState::new();
+        let mut test_rom = [0 as u8; space_invaders_rom::SPACE_INVADERS_ROM.len()];
+        test_rom[0] = 0b10_000_000 | RegisterBitPattern::E as u8;
         test_rom[0] = 0b10_000_000 | (0b011);
-        si_mem.rom = test_rom;
-        test_state.reg_a = 0b1111_1111;
-        test_state.reg_e = 0b0000_0001;
-        iterate_processor_state(&mut test_state, &mut si_mem);
-        assert_eq!(test_state.reg_a, 0b0000_0000);
-        assert_eq!(test_state.flags, ConditionFlags::Z | ConditionFlags::CY | ConditionFlags::AC | ConditionFlags::P)
-    }
-
-    #[test]
+        machine_state.mem_map.rom = test_rom;
+        machine_state.processor_state.reg_a = 0b1111_1111;
+        machine_state.processor_state.reg_e = 0b0000_0001;
+        machine_state.iterate_processor_state();
+        assert_eq!(machine_state.processor_state.reg_a, 0b0000_0000);
+        assert_eq!(machine_state.processor_state.flags, ConditionFlags::Z | ConditionFlags::CY | ConditionFlags::AC | ConditionFlags::P)
+    }
+
+    #[wasm_bindgen_test]
     fn add_step_reg_h() {
-        let mut test_state = ProcessorState::new();
-        let mut si_mem = MemMap::new();
-        let mut test_rom = [0 as u8; space_invaders_rom::SPACE_INVADERS_ROM.len()];
-        // 100 is H
+        let mut machine_state = MachineState::new();
+        let mut test_rom = [0 as u8; space_invaders_rom::SPACE_INVADERS_ROM.len()];
+        test_rom[0] = 0b10_000_000 | RegisterBitPattern::H as u8;
         test_rom[0] = 0b10_000_000 | (0b100);
-        si_mem.rom = test_rom;
-        test_state.reg_a = 0b1001_1001;
-        test_state.reg_h = 0b1001_1001;
-        iterate_processor_state(&mut test_state, &mut si_mem);
-        assert_eq!(test_state.reg_a, 0b0011_0010);
-        assert_eq!(test_state.flags, ConditionFlags::CY | ConditionFlags::AC)
-    }
-
-    #[test]
+        machine_state.mem_map.rom = test_rom;
+        machine_state.processor_state.reg_a = 0b1001_1001;
+        machine_state.processor_state.reg_h = 0b1001_1001;
+        machine_state.iterate_processor_state();
+        assert_eq!(machine_state.processor_state.reg_a, 0b0011_0010);
+        assert_eq!(machine_state.processor_state.flags, ConditionFlags::CY | ConditionFlags::AC)
+    }
+
+    #[wasm_bindgen_test]
     fn add_step_reg_l() {
-        let mut test_state = ProcessorState::new();
-        let mut si_mem = MemMap::new();
-        let mut test_rom = [0 as u8; space_invaders_rom::SPACE_INVADERS_ROM.len()];
-        // 101 is L
+        let mut machine_state = MachineState::new();
+        let mut test_rom = [0 as u8; space_invaders_rom::SPACE_INVADERS_ROM.len()];
+        test_rom[0] = 0b10_000_000 | RegisterBitPattern::L as u8;
         test_rom[0] = 0b10_000_000 | (0b101);
-        si_mem.rom = test_rom;
-        test_state.reg_a = 0b0000_0001;
-        test_state.reg_l = 0b1111_1110;
-        iterate_processor_state(&mut test_state, &mut si_mem);
-        assert_eq!(test_state.reg_a, 0b1111_1111);
-        assert_eq!(test_state.flags, ConditionFlags::S | ConditionFlags::P)
-    }
-
-    #[test]
+        machine_state.mem_map.rom = test_rom;
+        machine_state.processor_state.reg_a = 0b0000_0001;
+        machine_state.processor_state.reg_l = 0b1111_1110;
+        machine_state.iterate_processor_state();
+        assert_eq!(machine_state.processor_state.reg_a, 0b1111_1111);
+        assert_eq!(machine_state.processor_state.flags, ConditionFlags::S | ConditionFlags::P)
+    }
+
+    #[wasm_bindgen_test]
     fn add_step_mem() {
-        let mut test_state = ProcessorState::new();
-        let mut si_mem = MemMap::new();
-        let mut test_rom = [0 as u8; space_invaders_rom::SPACE_INVADERS_ROM.len()];
-        // 110 is memory
-        test_rom[0] = 0b10_000_000 | (0b110);
-        si_mem.rom = test_rom;
-        test_state.reg_a = 0b0000_0001;
-        test_state.reg_h = ((space_invaders_rom::SPACE_INVADERS_ROM.len() as u16) >> 8) as u8;
-        test_state.reg_l = ((space_invaders_rom::SPACE_INVADERS_ROM.len() as u16) & 0x00ff) as u8;
-        test_state.reg_l += 0b1000;
-        let address = test_state.get_rp(RPairBitPattern::HL);
-        si_mem[address] = 0b0001_0000;
-        iterate_processor_state(&mut test_state, &mut si_mem);
-        assert_eq!(test_state.reg_a, 0b0001_0001);
-        assert_eq!(test_state.flags, ConditionFlags::P)
-    }
-
-    #[test]
+        let mut machine_state = MachineState::new();
+        let mut test_rom = [0 as u8; space_invaders_rom::SPACE_INVADERS_ROM.len()];
+        test_rom[0] = 0b10_000_000 | RegisterBitPattern::Other as u8;
+        machine_state.mem_map.rom = test_rom;
+        machine_state.processor_state.reg_a = 0b0000_0001;
+        machine_state.processor_state.reg_h = ((space_invaders_rom::SPACE_INVADERS_ROM.len() as u16) >> 8) as u8;
+        machine_state.processor_state.reg_l = ((space_invaders_rom::SPACE_INVADERS_ROM.len() as u16) & 0x00ff) as u8;
+        machine_state.processor_state.reg_l += 0b1000;
+        let address = machine_state.processor_state.get_rp(RPairBitPattern::HL);
+        machine_state.mem_map[address] = 0b0001_0000;
+        machine_state.iterate_processor_state();
+        assert_eq!(machine_state.processor_state.reg_a, 0b0001_0001);
+        assert_eq!(machine_state.processor_state.flags, ConditionFlags::P)
+    }
+
+    #[wasm_bindgen_test]
     fn adi_step() {
-        let mut test_state = ProcessorState::new();
-        let mut si_mem = MemMap::new();
+        let mut machine_state = MachineState::new();
         let mut test_rom = [0 as u8; space_invaders_rom::SPACE_INVADERS_ROM.len()];
         test_rom[0] = 0b11_000_110;
         test_rom[1] = 0b0000_1111;
-        si_mem.rom = test_rom;
-        test_state.reg_a = 0b0000_0001;
-        iterate_processor_state(&mut test_state, &mut si_mem);
-        assert_eq!(test_state.reg_a, 0b0001_0000);
-        assert_eq!(test_state.flags, ConditionFlags::AC)
-    }
-
-    #[test]
+        machine_state.mem_map.rom = test_rom;
+        machine_state.processor_state.reg_a = 0b0000_0001;
+        machine_state.iterate_processor_state();
+        assert_eq!(machine_state.processor_state.reg_a, 0b0001_0000);
+        assert_eq!(machine_state.processor_state.flags, ConditionFlags::AC)
+    }
+
+    #[wasm_bindgen_test]
     fn adc_step_reg_a() {
-        let mut test_state = ProcessorState::new();
-        let mut si_mem = MemMap::new();
+        let mut machine_state = MachineState::new();
         let mut test_rom = [0 as u8; space_invaders_rom::SPACE_INVADERS_ROM.len()];
         test_rom[0] = 0b10_001_000 | (RegisterBitPattern::A as u8);
-        si_mem.rom = test_rom;
-        test_state.flags.bits = 0b0000_0001;
-        test_state.reg_a = 0b0000_0001;
-        iterate_processor_state(&mut test_state, &mut si_mem);
-        assert_eq!(test_state.reg_a, 0b0000_0011);
-        assert_eq!(test_state.flags, ConditionFlags::P)
-    }
-
-    #[test]
+        machine_state.mem_map.rom = test_rom;
+        machine_state.processor_state.flags.bits = 0b0000_0001;
+        machine_state.processor_state.reg_a = 0b0000_0001;
+        machine_state.iterate_processor_state();
+        assert_eq!(machine_state.processor_state.reg_a, 0b0000_0011);
+        assert_eq!(machine_state.processor_state.flags, ConditionFlags::P)
+    }
+
+    #[wasm_bindgen_test]
     fn adc_step_reg_b() {
-        let mut test_state = ProcessorState::new();
-        let mut si_mem = MemMap::new();
+        let mut machine_state = MachineState::new();
         let mut test_rom = [0 as u8; space_invaders_rom::SPACE_INVADERS_ROM.len()];
         test_rom[0] = 0b10_001_000 | (RegisterBitPattern::B as u8);
-        si_mem.rom = test_rom;
-        test_state.flags.bits = 0b0000_0001;
-        test_state.reg_a = 0b0000_0001;
-        test_state.reg_b = 0b0000_1111;
-        iterate_processor_state(&mut test_state, &mut si_mem);
-        assert_eq!(test_state.reg_a, 0b0001_0001);
-        assert_eq!(test_state.flags, ConditionFlags::P | ConditionFlags::AC)
-    }
-
-    #[test]
+        machine_state.mem_map.rom = test_rom;
+        machine_state.processor_state.flags.bits = 0b0000_0001;
+        machine_state.processor_state.reg_a = 0b0000_0001;
+        machine_state.processor_state.reg_b = 0b0000_1111;
+        machine_state.iterate_processor_state();
+        assert_eq!(machine_state.processor_state.reg_a, 0b0001_0001);
+        assert_eq!(machine_state.processor_state.flags, ConditionFlags::P | ConditionFlags::AC)
+    }
+
+    #[wasm_bindgen_test]
     fn adc_step_reg_c() {
-        let mut test_state = ProcessorState::new();
-        let mut si_mem = MemMap::new();
+        let mut machine_state = MachineState::new();
         let mut test_rom = [0 as u8; space_invaders_rom::SPACE_INVADERS_ROM.len()];
         test_rom[0] = 0b10_001_000 | (RegisterBitPattern::C as u8);
-        si_mem.rom = test_rom;
-        test_state.flags.bits = 0b0000_0000;
-        test_state.reg_a = 0b0000_0001;
-        test_state.reg_c = 0b1111_1111;
-        iterate_processor_state(&mut test_state, &mut si_mem);
-        assert_eq!(test_state.reg_a, 0b0000_0000);
-        assert_eq!(test_state.flags, ConditionFlags::P | ConditionFlags::AC | ConditionFlags::CY | ConditionFlags::Z)
-    }
-
-    #[test]
+        machine_state.mem_map.rom = test_rom;
+        machine_state.processor_state.flags.bits = 0b0000_0000;
+        machine_state.processor_state.reg_a = 0b0000_0001;
+        machine_state.processor_state.reg_c = 0b1111_1111;
+        machine_state.iterate_processor_state();
+        assert_eq!(machine_state.processor_state.reg_a, 0b0000_0000);
+        assert_eq!(machine_state.processor_state.flags, ConditionFlags::P | ConditionFlags::AC | ConditionFlags::CY | ConditionFlags::Z)
+    }
+
+    #[wasm_bindgen_test]
     fn adc_step_reg_d() {
-        let mut test_state = ProcessorState::new();
-        let mut si_mem = MemMap::new();
+        let mut machine_state = MachineState::new();
         let mut test_rom = [0 as u8; space_invaders_rom::SPACE_INVADERS_ROM.len()];
         test_rom[0] = 0b10_001_000 | (RegisterBitPattern::D as u8);
-        si_mem.rom = test_rom;
-        test_state.flags.bits = 0b0000_0001;
-        test_state.reg_a = 0b0000_0000;
-        test_state.reg_d = 0b1111_1111;
-        iterate_processor_state(&mut test_state, &mut si_mem);
-        assert_eq!(test_state.reg_a, 0b0000_0000);
-        assert_eq!(test_state.flags, ConditionFlags::P | ConditionFlags::AC | ConditionFlags::CY | ConditionFlags::Z)
-    }
-
-    #[test]
+        machine_state.mem_map.rom = test_rom;
+        machine_state.processor_state.flags.bits = 0b0000_0001;
+        machine_state.processor_state.reg_a = 0b0000_0000;
+        machine_state.processor_state.reg_d = 0b1111_1111;
+        machine_state.iterate_processor_state();
+        assert_eq!(machine_state.processor_state.reg_a, 0b0000_0000);
+        assert_eq!(machine_state.processor_state.flags, ConditionFlags::P | ConditionFlags::AC | ConditionFlags::CY | ConditionFlags::Z)
+    }
+
+    #[wasm_bindgen_test]
     fn adc_step_reg_e() {
-        let mut test_state = ProcessorState::new();
-        let mut si_mem = MemMap::new();
+        let mut machine_state = MachineState::new();
         let mut test_rom = [0 as u8; space_invaders_rom::SPACE_INVADERS_ROM.len()];
         test_rom[0] = 0b10_001_000 | (RegisterBitPattern::E as u8);
-        si_mem.rom = test_rom;
-        test_state.flags.bits = 0b0000_0001;
-        test_state.reg_a = 0b1111_1111;
-        test_state.reg_e = 0b0000_0001;
-        iterate_processor_state(&mut test_state, &mut si_mem);
-        assert_eq!(test_state.reg_a, 0b0000_0001);
-        assert_eq!(test_state.flags, ConditionFlags::AC | ConditionFlags::CY)
-    }
-
-    #[test]
+        machine_state.mem_map.rom = test_rom;
+        machine_state.processor_state.flags.bits = 0b0000_0001;
+        machine_state.processor_state.reg_a = 0b1111_1111;
+        machine_state.processor_state.reg_e = 0b0000_0001;
+        machine_state.iterate_processor_state();
+        assert_eq!(machine_state.processor_state.reg_a, 0b0000_0001);
+        assert_eq!(machine_state.processor_state.flags, ConditionFlags::AC | ConditionFlags::CY)
+    }
+
+    #[wasm_bindgen_test]
     fn adc_step_reg_h() {
-        let mut test_state = ProcessorState::new();
-        let mut si_mem = MemMap::new();
+        let mut machine_state = MachineState::new();
         let mut test_rom = [0 as u8; space_invaders_rom::SPACE_INVADERS_ROM.len()];
         test_rom[0] = 0b10_001_000 | (RegisterBitPattern::H as u8);
-        si_mem.rom = test_rom;
-        test_state.flags.bits = 0b0000_0000;
-        test_state.reg_a = 0b1001_1001;
-        test_state.reg_h = 0b1001_1001;
-        iterate_processor_state(&mut test_state, &mut si_mem);
-        assert_eq!(test_state.reg_a, 0b0011_0010);
-        assert_eq!(test_state.flags, ConditionFlags::AC | ConditionFlags::CY)
-    }
-
-    #[test]
+        machine_state.mem_map.rom = test_rom;
+        machine_state.processor_state.flags.bits = 0b0000_0000;
+        machine_state.processor_state.reg_a = 0b1001_1001;
+        machine_state.processor_state.reg_h = 0b1001_1001;
+        machine_state.iterate_processor_state();
+        assert_eq!(machine_state.processor_state.reg_a, 0b0011_0010);
+        assert_eq!(machine_state.processor_state.flags, ConditionFlags::AC | ConditionFlags::CY)
+    }
+
+    #[wasm_bindgen_test]
     fn adc_step_reg_l() {
-        let mut test_state = ProcessorState::new();
-        let mut si_mem = MemMap::new();
+        let mut machine_state = MachineState::new();
         let mut test_rom = [0 as u8; space_invaders_rom::SPACE_INVADERS_ROM.len()];
         test_rom[0] = 0b10_001_000 | (RegisterBitPattern::L as u8);
-        si_mem.rom = test_rom;
-        test_state.flags.bits = 0b0000_0001;
-        test_state.reg_a = 0b0000_0001;
-        test_state.reg_l = 0b0001_0000;
-        iterate_processor_state(&mut test_state, &mut si_mem);
-        assert_eq!(test_state.reg_a, 0b0001_0010);
-        assert_eq!(test_state.flags, ConditionFlags::P)
-    }
-
-    #[test]
+        machine_state.mem_map.rom = test_rom;
+        machine_state.processor_state.flags.bits = 0b0000_0001;
+        machine_state.processor_state.reg_a = 0b0000_0001;
+        machine_state.processor_state.reg_l = 0b0001_0000;
+        machine_state.iterate_processor_state();
+        assert_eq!(machine_state.processor_state.reg_a, 0b0001_0010);
+        assert_eq!(machine_state.processor_state.flags, ConditionFlags::P)
+    }
+
+    #[wasm_bindgen_test]
     fn adc_step_mem() {
-        let mut test_state = ProcessorState::new();
-        let mut si_mem = MemMap::new();
+        let mut machine_state = MachineState::new();
         let mut test_rom = [0 as u8; space_invaders_rom::SPACE_INVADERS_ROM.len()];
         test_rom[0] = 0b10_001_000 | (RegisterBitPattern::Other as u8);
-        si_mem.rom = test_rom;
-        test_state.flags.bits = 0b0000_0001;
-        test_state.reg_a = 0b0000_0001;
-        test_state.reg_h = ((space_invaders_rom::SPACE_INVADERS_ROM.len() as u16) >> 8) as u8;
-        test_state.reg_l = ((space_invaders_rom::SPACE_INVADERS_ROM.len() as u16) & 0x00ff) as u8;
-        let address = ((test_state.reg_h as u16) << 8) + test_state.reg_l as u16;
-        si_mem[address.into()] = 0b0001_0000;
-        iterate_processor_state(&mut test_state, &mut si_mem);
-        assert_eq!(test_state.reg_a, 0b0001_0010);
-        assert_eq!(test_state.flags, ConditionFlags::P)
-    }
-
-    #[test]
+        machine_state.mem_map.rom = test_rom;
+        machine_state.processor_state.flags.bits = 0b0000_0001;
+        machine_state.processor_state.reg_a = 0b0000_0001;
+        machine_state.processor_state.reg_h = ((space_invaders_rom::SPACE_INVADERS_ROM.len() as u16) >> 8) as u8;
+        machine_state.processor_state.reg_l = ((space_invaders_rom::SPACE_INVADERS_ROM.len() as u16) & 0x00ff) as u8;
+        let address = ((machine_state.processor_state.reg_h as u16) << 8) + machine_state.processor_state.reg_l as u16;
+        machine_state.mem_map[address.into()] = 0b0001_0000;
+        machine_state.iterate_processor_state();
+        assert_eq!(machine_state.processor_state.reg_a, 0b0001_0010);
+        assert_eq!(machine_state.processor_state.flags, ConditionFlags::P)
+    }
+
+    #[wasm_bindgen_test]
     fn aci() {
-        let mut test_state = ProcessorState::new();
-        let mut si_mem = MemMap::new();
+        let mut machine_state = MachineState::new();
         let mut test_rom = [0 as u8; space_invaders_rom::SPACE_INVADERS_ROM.len()];
         test_rom[0] = 0b11_001_110;
         test_rom[1] = 0b0000_1111;
-        si_mem.rom = test_rom;
-        test_state.flags.bits = 0b0000_0001;
-        test_state.reg_a = 0b0000_0001;
-        iterate_processor_state(&mut test_state, &mut si_mem);
-        assert_eq!(test_state.reg_a, 0b0001_0001);
-        assert_eq!(test_state.flags, ConditionFlags::AC | ConditionFlags::P)
-    }
-
-    #[test]
+        machine_state.mem_map.rom = test_rom;
+        machine_state.processor_state.flags.bits = 0b0000_0001;
+        machine_state.processor_state.reg_a = 0b0000_0001;
+        machine_state.iterate_processor_state();
+        assert_eq!(machine_state.processor_state.reg_a, 0b0001_0001);
+        assert_eq!(machine_state.processor_state.flags, ConditionFlags::AC | ConditionFlags::P)
+    }
+
+    #[wasm_bindgen_test]
     fn sub_step_reg_a() {
-        let mut test_state = ProcessorState::new();
-        let mut si_mem = MemMap::new();
+        let mut machine_state = MachineState::new();
         let mut test_rom = [0 as u8; space_invaders_rom::SPACE_INVADERS_ROM.len()];
         test_rom[0] = 0b10_010_000 | (RegisterBitPattern::A as u8);
-        si_mem.rom = test_rom;
-        test_state.reg_a = 0b1111_1111;
-        iterate_processor_state(&mut test_state, &mut si_mem);
-        assert_eq!(test_state.reg_a, 0b0000_0000);
-        assert_eq!(test_state.flags, ConditionFlags::Z | ConditionFlags::P | ConditionFlags::AC)
-    }
-
-    #[test]
+        machine_state.mem_map.rom = test_rom;
+        machine_state.processor_state.reg_a = 0b1111_1111;
+        machine_state.iterate_processor_state();
+        assert_eq!(machine_state.processor_state.reg_a, 0b0000_0000);
+        assert_eq!(machine_state.processor_state.flags, ConditionFlags::Z | ConditionFlags::P | ConditionFlags::AC)
+    }
+
+    #[wasm_bindgen_test]
     fn sub_step_reg_b() {
-        let mut test_state = ProcessorState::new();
-        let mut si_mem = MemMap::new();
+        let mut machine_state = MachineState::new();
         let mut test_rom = [0 as u8; space_invaders_rom::SPACE_INVADERS_ROM.len()];
         test_rom[0] = 0b10_010_000 | (RegisterBitPattern::B as u8);
-        si_mem.rom = test_rom;
-        test_state.reg_a = 0b0000_0000;
-        test_state.reg_b = 0b0000_0000;
-        iterate_processor_state(&mut test_state, &mut si_mem);
-        assert_eq!(test_state.reg_a, 0b0000_0000);
-        assert_eq!(test_state.flags, ConditionFlags::Z | ConditionFlags::P | ConditionFlags::CY)
-    }
-
-    #[test]
+        machine_state.mem_map.rom = test_rom;
+        machine_state.processor_state.reg_a = 0b0000_0000;
+        machine_state.processor_state.reg_b = 0b0000_0000;
+        machine_state.iterate_processor_state();
+        assert_eq!(machine_state.processor_state.reg_a, 0b0000_0000);
+        assert_eq!(machine_state.processor_state.flags, ConditionFlags::Z | ConditionFlags::P | ConditionFlags::CY)
+    }
+
+    #[wasm_bindgen_test]
     fn sub_step_reg_c() {
-        let mut test_state = ProcessorState::new();
-        let mut si_mem = MemMap::new();
+        let mut machine_state = MachineState::new();
         let mut test_rom = [0 as u8; space_invaders_rom::SPACE_INVADERS_ROM.len()];
         test_rom[0] = 0b10_010_000 | (RegisterBitPattern::C as u8);
-        si_mem.rom = test_rom;
-        test_state.reg_a = 0b0101_0101;
-        test_state.reg_c = 0b1010_1010;
-        iterate_processor_state(&mut test_state, &mut si_mem);
-        assert_eq!(test_state.reg_a, 0b1010_1011);
-        assert_eq!(test_state.flags, ConditionFlags::S | ConditionFlags::CY)
-    }
-
-    #[test]
+        machine_state.mem_map.rom = test_rom;
+        machine_state.processor_state.reg_a = 0b0101_0101;
+        machine_state.processor_state.reg_c = 0b1010_1010;
+        machine_state.iterate_processor_state();
+        assert_eq!(machine_state.processor_state.reg_a, 0b1010_1011);
+        assert_eq!(machine_state.processor_state.flags, ConditionFlags::S | ConditionFlags::CY)
+    }
+
+    #[wasm_bindgen_test]
     fn sub_step_reg_d() {
-        let mut test_state = ProcessorState::new();
-        let mut si_mem = MemMap::new();
+        let mut machine_state = MachineState::new();
         let mut test_rom = [0 as u8; space_invaders_rom::SPACE_INVADERS_ROM.len()];
         test_rom[0] = 0b10_010_000 | (RegisterBitPattern::D as u8);
-        si_mem.rom = test_rom;
-        test_state.reg_a = 0b0000_0000;
-        test_state.reg_d = 0b1111_1111;
-        iterate_processor_state(&mut test_state, &mut si_mem);
-        assert_eq!(test_state.reg_a, 0b0000_0001);
-        assert_eq!(test_state.flags, ConditionFlags::CY)
-    }
-
-    #[test]
+        machine_state.mem_map.rom = test_rom;
+        machine_state.processor_state.reg_a = 0b0000_0000;
+        machine_state.processor_state.reg_d = 0b1111_1111;
+        machine_state.iterate_processor_state();
+        assert_eq!(machine_state.processor_state.reg_a, 0b0000_0001);
+        assert_eq!(machine_state.processor_state.flags, ConditionFlags::CY)
+    }
+
+    #[wasm_bindgen_test]
     fn sub_step_reg_e() {
-        let mut test_state = ProcessorState::new();
-        let mut si_mem = MemMap::new();
+        let mut machine_state = MachineState::new();
         let mut test_rom = [0 as u8; space_invaders_rom::SPACE_INVADERS_ROM.len()];
         test_rom[0] = 0b10_010_000 | (RegisterBitPattern::E as u8);
-        si_mem.rom = test_rom;
-        test_state.reg_a = 0b1111_1111;
-        test_state.reg_e = 0b0000_0001;
-        iterate_processor_state(&mut test_state, &mut si_mem);
-        assert_eq!(test_state.reg_a, 0b1111_1110);
-        assert_eq!(test_state.flags, ConditionFlags::S | ConditionFlags::AC)
-    }
-
-    #[test]
+        machine_state.mem_map.rom = test_rom;
+        machine_state.processor_state.reg_a = 0b1111_1111;
+        machine_state.processor_state.reg_e = 0b0000_0001;
+        machine_state.iterate_processor_state();
+        assert_eq!(machine_state.processor_state.reg_a, 0b1111_1110);
+        assert_eq!(machine_state.processor_state.flags, ConditionFlags::S | ConditionFlags::AC)
+    }
+
+    #[wasm_bindgen_test]
     fn sub_step_reg_h() {
-        let mut test_state = ProcessorState::new();
-        let mut si_mem = MemMap::new();
+        let mut machine_state = MachineState::new();
         let mut test_rom = [0 as u8; space_invaders_rom::SPACE_INVADERS_ROM.len()];
         test_rom[0] = 0b10_010_000 | (RegisterBitPattern::H as u8);
-        si_mem.rom = test_rom;
-        test_state.reg_a = 0b1001_1001;
-        test_state.reg_h = 0b1001_1001;
-        iterate_processor_state(&mut test_state, &mut si_mem);
-        assert_eq!(test_state.reg_a, 0b0000_0000);
-        assert_eq!(test_state.flags, ConditionFlags::Z | ConditionFlags::P | ConditionFlags::AC)
-    }
-
-    #[test]
+        machine_state.mem_map.rom = test_rom;
+        machine_state.processor_state.reg_a = 0b1001_1001;
+        machine_state.processor_state.reg_h = 0b1001_1001;
+        machine_state.iterate_processor_state();
+        assert_eq!(machine_state.processor_state.reg_a, 0b0000_0000);
+        assert_eq!(machine_state.processor_state.flags, ConditionFlags::Z | ConditionFlags::P | ConditionFlags::AC)
+    }
+
+    #[wasm_bindgen_test]
     fn sub_step_reg_l() {
-        let mut test_state = ProcessorState::new();
-        let mut si_mem = MemMap::new();
+        let mut machine_state = MachineState::new();
         let mut test_rom = [0 as u8; space_invaders_rom::SPACE_INVADERS_ROM.len()];
         test_rom[0] = 0b10_010_000 | (RegisterBitPattern::L as u8);
-        si_mem.rom = test_rom;
-        test_state.reg_a = 0b0000_0001;
-        test_state.reg_l = 0b1111_1110;
-        iterate_processor_state(&mut test_state, &mut si_mem);
-        assert_eq!(test_state.reg_a, 0b0000_0011);
-        assert_eq!(test_state.flags, ConditionFlags::P | ConditionFlags::CY)
-    }
-
-    #[test]
+        machine_state.mem_map.rom = test_rom;
+        machine_state.processor_state.reg_a = 0b0000_0001;
+        machine_state.processor_state.reg_l = 0b1111_1110;
+        machine_state.iterate_processor_state();
+        assert_eq!(machine_state.processor_state.reg_a, 0b0000_0011);
+        assert_eq!(machine_state.processor_state.flags, ConditionFlags::P | ConditionFlags::CY)
+    }
+
+    #[wasm_bindgen_test]
     fn sub_step_mem() {
-        let mut test_state = ProcessorState::new();
-        let mut si_mem = MemMap::new();
+        let mut machine_state = MachineState::new();
         let mut test_rom = [0 as u8; space_invaders_rom::SPACE_INVADERS_ROM.len()];
         test_rom[0] = 0b10_010_000 | (RegisterBitPattern::Other as u8);
-        si_mem.rom = test_rom;
-        test_state.reg_a = 0b0001_0001;
-        test_state.reg_h = ((space_invaders_rom::SPACE_INVADERS_ROM.len() as u16) >> 8) as u8;
-        test_state.reg_l = ((space_invaders_rom::SPACE_INVADERS_ROM.len() as u16) & 0x00ff) as u8;
-        let address = ((test_state.reg_h as u16) << 8) + test_state.reg_l as u16;
-        si_mem[address.into()] = 0b0001_0000;
-        iterate_processor_state(&mut test_state, &mut si_mem);
-        assert_eq!(test_state.reg_a, 0b0000_0001);
-        assert_eq!(test_state.flags.bits, 0b0000_0000);
-    }
-
-    #[test]
+        machine_state.mem_map.rom = test_rom;
+        machine_state.processor_state.reg_a = 0b0001_0001;
+        machine_state.processor_state.reg_h = ((space_invaders_rom::SPACE_INVADERS_ROM.len() as u16) >> 8) as u8;
+        machine_state.processor_state.reg_l = ((space_invaders_rom::SPACE_INVADERS_ROM.len() as u16) & 0x00ff) as u8;
+        let address = ((machine_state.processor_state.reg_h as u16) << 8) + machine_state.processor_state.reg_l as u16;
+        machine_state.mem_map[address.into()] = 0b0001_0000;
+        machine_state.iterate_processor_state();
+        assert_eq!(machine_state.processor_state.reg_a, 0b0000_0001);
+        assert_eq!(machine_state.processor_state.flags.bits, 0b0000_0000);
+    }
+
+    #[wasm_bindgen_test]
     fn sbb_step_reg_c() {
-        let mut test_state = ProcessorState::new();
-        let mut si_mem = MemMap::new();
+        let mut machine_state = MachineState::new();
         let mut test_rom = [0 as u8; space_invaders_rom::SPACE_INVADERS_ROM.len()];
         test_rom[0] = 0b10_011_000 | (RegisterBitPattern::C as u8);
-        si_mem.rom = test_rom;
-        test_state.reg_a = 0b0000_0100;
-        test_state.reg_c = 0b0000_0010;
-        test_state.flags = ConditionFlags::CY;
-        iterate_processor_state(&mut test_state, &mut si_mem);
-        assert_eq!(test_state.reg_a, 0b0000_0001);
-        assert_eq!(test_state.flags, ConditionFlags::AC)
-    }
-
-    #[test]
+        machine_state.mem_map.rom = test_rom;
+        machine_state.processor_state.reg_a = 0b0000_0100;
+        machine_state.processor_state.reg_c = 0b0000_0010;
+        machine_state.processor_state.flags = ConditionFlags::CY;
+        machine_state.iterate_processor_state();
+        assert_eq!(machine_state.processor_state.reg_a, 0b0000_0001);
+        assert_eq!(machine_state.processor_state.flags, ConditionFlags::AC)
+    }
+
+    #[wasm_bindgen_test]
     fn sui() {
-        let mut test_state = ProcessorState::new();
-        let mut si_mem = MemMap::new();
+        let mut machine_state = MachineState::new();
         let mut test_rom = [0 as u8; space_invaders_rom::SPACE_INVADERS_ROM.len()];
         test_rom[0] = 0b11_010_110;
         test_rom[1] = 0b0000_0100;
-        si_mem.rom = test_rom;
-        test_state.reg_a = 0b0000_1111;
-        iterate_processor_state(&mut test_state, &mut si_mem);
-        assert_eq!(test_state.reg_a, 0b0000_1011);
-        assert_eq!(test_state.flags, ConditionFlags::AC)
-    }
-
-    #[test]
+        machine_state.mem_map.rom = test_rom;
+        machine_state.processor_state.reg_a = 0b0000_1111;
+        machine_state.iterate_processor_state();
+        assert_eq!(machine_state.processor_state.reg_a, 0b0000_1011);
+        assert_eq!(machine_state.processor_state.flags, ConditionFlags::AC)
+    }
+
+    #[wasm_bindgen_test]
     fn sbi() {
-        let mut test_state = ProcessorState::new();
-        let mut si_mem = MemMap::new();
+        let mut machine_state = MachineState::new();
         let mut test_rom = [0 as u8; space_invaders_rom::SPACE_INVADERS_ROM.len()];
         test_rom[0] = 0b11_011_110;
         test_rom[1] = 0b0000_0010;
-        si_mem.rom = test_rom;
-        test_state.reg_a = 0b0000_0100;
-        test_state.flags = ConditionFlags::CY;
-        iterate_processor_state(&mut test_state, &mut si_mem);
-        assert_eq!(test_state.reg_a, 0b0000_0001);
-        assert_eq!(test_state.flags, ConditionFlags::AC)
-    }
-
-    #[test]
-=======
-    #[wasm_bindgen_test]
-    fn add_step_reg_e() {
-        let mut machine_state = MachineState::new();
-        let mut test_rom = [0 as u8; space_invaders_rom::SPACE_INVADERS_ROM.len()];
-        // 011 is E
-        test_rom[0] = 0b10_000_000 | (0b011);
-        machine_state.mem_map.rom = test_rom;
-        machine_state.processor_state.reg_a = 0b1111_1111;
-        machine_state.processor_state.reg_e = 0b0000_0001;
-        machine_state.iterate_processor_state();
-        assert_eq!(machine_state.processor_state.reg_a, 0b0000_0000);
-        assert_eq!(
-            machine_state.processor_state.flags,
-            ConditionFlags::Z | ConditionFlags::CY | ConditionFlags::AC | ConditionFlags::P
-        )
-    }
-
-    #[wasm_bindgen_test]
-    fn add_step_reg_h() {
-        let mut machine_state = MachineState::new();
-        let mut test_rom = [0 as u8; space_invaders_rom::SPACE_INVADERS_ROM.len()];
-        // 100 is H
-        test_rom[0] = 0b10_000_000 | (0b100);
-        machine_state.mem_map.rom = test_rom;
-        machine_state.processor_state.reg_a = 0b1001_1001;
-        machine_state.processor_state.reg_h = 0b1001_1001;
-        machine_state.iterate_processor_state();
-        assert_eq!(machine_state.processor_state.reg_a, 0b0011_0010);
-        assert_eq!(
-            machine_state.processor_state.flags,
-            ConditionFlags::CY | ConditionFlags::AC
-        )
-    }
-
-    #[wasm_bindgen_test]
-    fn add_step_reg_l() {
-        let mut machine_state = MachineState::new();
-        let mut test_rom = [0 as u8; space_invaders_rom::SPACE_INVADERS_ROM.len()];
-        // 101 is L
-        test_rom[0] = 0b10_000_000 | (0b101);
-        machine_state.mem_map.rom = test_rom;
-        machine_state.processor_state.reg_a = 0b0000_0001;
-        machine_state.processor_state.reg_l = 0b1111_1110;
-        machine_state.iterate_processor_state();
-        assert_eq!(machine_state.processor_state.reg_a, 0b1111_1111);
-        assert_eq!(
-            machine_state.processor_state.flags,
-            ConditionFlags::S | ConditionFlags::P
-        )
-    }
-
-    #[wasm_bindgen_test]
-    fn add_step_mem() {
-        let mut machine_state = MachineState::new();
-        let mut test_rom = [0 as u8; space_invaders_rom::SPACE_INVADERS_ROM.len()];
-        // 110 is memory
-        test_rom[0] = 0b10_000_000 | (0b110);
-        machine_state.mem_map.rom = test_rom;
-        machine_state.processor_state.reg_a = 0b0000_0001;
-
-        machine_state.processor_state.reg_h =
-            ((space_invaders_rom::SPACE_INVADERS_ROM.len() as u16) >> 8) as u8;
-        machine_state.processor_state.reg_l =
-            ((space_invaders_rom::SPACE_INVADERS_ROM.len() as u16) & 0x00ff) as u8;
-        machine_state.processor_state.reg_l += 0b1000;
-        //panic!("Address in h is {:?}, l is {:?}", &test_state.reg_h, &test_state.reg_l);
-
-        let address = ((machine_state.processor_state.reg_h as u16) << 8)
-            + machine_state.processor_state.reg_l as u16;
-        //panic!("Address is {:?}", &address);
-        machine_state.mem_map[address.into()] = 0b0001_0000;
-        //panic!("value at address is {:?}", machine_state.mem_map[address.into()]);
-        machine_state.iterate_processor_state();
-        assert_eq!(machine_state.processor_state.reg_a, 0b0001_0001);
-        assert_eq!(machine_state.processor_state.flags, ConditionFlags::P)
-    }
-
-    #[wasm_bindgen_test]
-    fn adi_step() {
-        let mut machine_state = MachineState::new();
-        let mut test_rom = [0 as u8; space_invaders_rom::SPACE_INVADERS_ROM.len()];
-        test_rom[0] = 0b11_000_110;
-        test_rom[1] = 0b0000_1111;
-        machine_state.mem_map.rom = test_rom;
-        machine_state.processor_state.reg_a = 0b0000_0001;
-        machine_state.iterate_processor_state();
-        assert_eq!(machine_state.processor_state.reg_a, 0b0001_0000);
+        machine_state.mem_map.rom = test_rom;
+        machine_state.processor_state.reg_a = 0b0000_0100;
+        machine_state.processor_state.flags = ConditionFlags::CY;
+        machine_state.iterate_processor_state();
+        assert_eq!(machine_state.processor_state.reg_a, 0b0000_0001);
         assert_eq!(machine_state.processor_state.flags, ConditionFlags::AC)
     }
 
     #[wasm_bindgen_test]
->>>>>>> 09873cbd
     fn call_uncon() {
         let mut machine_state = MachineState::new();
         let mut test_rom = [0 as u8; space_invaders_rom::SPACE_INVADERS_ROM.len()];
